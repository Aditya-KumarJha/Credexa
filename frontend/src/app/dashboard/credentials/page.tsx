"use client";

import { useEffect, useMemo, useState } from "react";
import Image from "next/image";
import { useRouter } from "next/navigation";
import dynamic from "next/dynamic";
const Sidebar = dynamic(() => import("@/components/dashboard/Sidebar"), { ssr: false });
import api from "@/utils/axios";
import {
  Button,
} from "@/components/ui/button";
import {
  Card as AntCard,
  Modal,
  Button as AntButton,
  Form,
  Input,
  Select,
  Skeleton,
  DatePicker,
  Upload,
  Row,
  Col,
  Space,
  Empty,
  Popconfirm,
  message,
  Steps,
  Radio,
  ConfigProvider,
  theme as antdTheme,
  App,
} from "antd";
import {
  Award,
  Plus,
  Edit,
  Trash2,
  CheckCircle,
  Clock,
  AlertCircle,
  Share2,
  Download,
} from "lucide-react";
import dayjs from "dayjs";
import { useTheme } from "next-themes";
import ThemeToggleButton from "@/components/ui/theme-toggle-button";

type CredentialType = "certificate" | "course" | "degree" | "license" | "badge";
type CredentialStatus = "verified" | "pending" | "expired";

interface Credential {
  _id?: string;
  title: string;
  issuer: string;
  type: CredentialType;
  status: CredentialStatus;
  issueDate: string; // ISO
  expiryDate?: string;
  description?: string;
  skills: string[];
  credentialUrl?: string;
  imageUrl?: string;
  nsqfLevel?: number;
  blockchainAddress?: string;
  transactionHash?: string;
  issuerLogo?: string;
  credentialId?: string;
  creditPoints?: number;
  createdAt?: string;
}

// AntD v5: use Select options prop instead of Select.Option

function CredentialsPageContent() {
  const { message } = App.useApp();
  const [mounted, setMounted] = useState(false);
  useEffect(() => setMounted(true), []);
  const { theme: mode } = useTheme();
  const isDark = (mode ?? "light") === "dark";
  const router = useRouter();
  const [items, setItems] = useState<Credential[]>([]);
  const [loading, setLoading] = useState(true);
  const [search, setSearch] = useState("");
  // State for blockchain anchoring
  const [anchoringId, setAnchoringId] = useState<string | null>(null);
  // Handler to anchor a credential on the blockchain
  const handleAnchorCredential = async (credentialId?: string) => {
    if (!credentialId) return;
    setAnchoringId(credentialId);
    const token = localStorage.getItem("authToken");
    try {
      message.loading({ content: 'Generating secure hash...', key: 'anchor' });
      const hashRes = await api.post(`/api/credentials/${credentialId}/generate-hash`, {}, { headers: { Authorization: `Bearer ${token}` } });
      const { hash } = hashRes.data;

      message.loading({ content: 'Anchoring on the blockchain...', key: 'anchor' });
      const anchorRes = await api.post('/api/credentials/anchor', { hash }, { headers: { Authorization: `Bearer ${token}` } });
      const { transactionHash } = anchorRes.data;

      setItems((prevItems) =>
        prevItems.map((item) =>
          item._id === credentialId ? { ...item, transactionHash } : item
        )
      );
      message.success({ content: 'Credential anchored successfully!', key: 'anchor' });
    } catch (err: any) {
      const errorMessage = err.response?.data?.error || "Anchoring failed.";
      message.error({ content: errorMessage, key: 'anchor' });
    } finally {
      setAnchoringId(null);
    }
  };
  const [typeFilter, setTypeFilter] = useState<string>("all");
  const [statusFilter, setStatusFilter] = useState<string>("all");
  const [issuerFilter, setIssuerFilter] = useState<string>("all");
  const [sortKey, setSortKey] = useState<
    "newest" | "oldest" | "az" | "za" | "pointsDesc" | "pointsAsc"
  >("newest");
  const [isModalOpen, setIsModalOpen] = useState(false);
  const [editing, setEditing] = useState<Credential | null>(null);
  const [file, setFile] = useState<File | null>(null);
  const [currentStep, setCurrentStep] = useState(0);
  const [addMethod, setAddMethod] = useState<"sync" | "upload" | "manual" | null>(null);
  const [selectedPlatform, setSelectedPlatform] = useState<string | null>(null);
  const [formValues, setFormValues] = useState<any>(null);
  const [viewingImage, setViewingImage] = useState<string | null>(null);

  // Simple catalog of supported platforms for the selector UI
  const platforms: { key: string; name: string; logo: string }[] = [
    { key: "coursera", name: "Coursera", logo: "/coursera-logo.png" },
    { key: "udemy", name: "Udemy", logo: "/placeholder-logo.png" },
    { key: "nptel", name: "NPTEL", logo: "/placeholder-logo.png" },
    { key: "edx", name: "edX", logo: "/placeholder-logo.png" },
    { key: "linkedin", name: "LinkedIn Learning", logo: "/placeholder-logo.png" },
    { key: "google", name: "Google", logo: "/google-logo.png" },
    { key: "microsoft", name: "Microsoft", logo: "/microsoft-logo.png" },
    { key: "ibm", name: "IBM", logo: "/ibm-logo.png" },
    { key: "aws", name: "AWS", logo: "/aws-logo.png" },
  ];

  const fetchItems = async () => {
    const token = localStorage.getItem("authToken");
    if (!token) return router.replace("/login");
    try {
      const res = await api.get("/api/credentials", {
        headers: { Authorization: `Bearer ${token}` },
      });
      setItems(res.data);
    } catch (e: any) {
      if (e?.response?.status === 401) {
        localStorage.removeItem("authToken");
        return router.replace("/login?error=session_expired");
      }
      message.error("Failed to load credentials");
    } finally {
      setLoading(false);
    }
  };

  // Certificate extraction function
  const extractCertificateInfo = async (file: File) => {
    const token = localStorage.getItem("authToken");
    if (!token) {
      message.error("Please login first");
      return null;
    }

    try {
      const formData = new FormData();
      formData.append('certificateFile', file);
      
      // Show loading message
      console.log('Extracting certificate information...');
      
      const response = await api.post('/api/credentials/extract', formData, {
        headers: {
          'Authorization': `Bearer ${token}`,
          // Don't set Content-Type, let axios set it with boundary for multipart
        },
      });

      console.log('Certificate information extracted successfully!');
      
      if (response.data && response.data.success && response.data.extracted) {
        return response.data.extracted;
      } else {
        throw new Error(response.data?.message || 'Failed to extract information');
      }
    } catch (error: any) {
      console.error('Extraction error details:', {
        message: error.message,
        status: error.response?.status,
        statusText: error.response?.statusText,
        data: error.response?.data,
        config: error.config
      });
      console.error('Failed to extract certificate information:', error.response?.data?.message || error.message);
      return null;
    }
  };

  useEffect(() => {
    fetchItems();
    // eslint-disable-next-line react-hooks/exhaustive-deps
  }, []);

  const filtered = useMemo(() => {
    const base = items.filter((c) => {
      const matchesSearch =
        c.title.toLowerCase().includes(search.toLowerCase()) ||
        c.issuer.toLowerCase().includes(search.toLowerCase()) ||
        (c.skills || []).some((s) => s.toLowerCase().includes(search.toLowerCase()));
      const matchesType = typeFilter === "all" || c.type === typeFilter;
      const matchesStatus = statusFilter === "all" || c.status === statusFilter;
      const matchesIssuer = issuerFilter === "all" || c.issuer === issuerFilter;
      return matchesSearch && matchesType && matchesStatus && matchesIssuer;
    });
    const sorted = [...base].sort((a, b) => {
      if (sortKey === "newest") {
        return (new Date(b.issueDate).getTime() || 0) - (new Date(a.issueDate).getTime() || 0);
      }
      if (sortKey === "oldest") {
        return (new Date(a.issueDate).getTime() || 0) - (new Date(b.issueDate).getTime() || 0);
      }
      if (sortKey === "az") {
        return a.title.localeCompare(b.title);
      }
      if (sortKey === "za") {
        return b.title.localeCompare(a.title);
      }
      if (sortKey === "pointsDesc") {
        return (b.creditPoints || 0) - (a.creditPoints || 0);
      }
      if (sortKey === "pointsAsc") {
        return (a.creditPoints || 0) - (b.creditPoints || 0);
      }
      return 0;
    });
    return sorted;
  }, [items, search, typeFilter, statusFilter, issuerFilter, sortKey]);

  // Derived options
  const uniqueIssuers = useMemo(() => {
    const set = new Set(items.map((it) => it.issuer).filter(Boolean));
    return ["all", ...Array.from(set)] as string[];
  }, [items]);

  const handleDelete = async (id?: string) => {
    if (!id) return;
    const token = localStorage.getItem("authToken");
    try {
      await api.delete(`/api/credentials/${id}`, { headers: { Authorization: `Bearer ${token}` } });
      setItems((prev) => prev.filter((x) => x._id !== id));
      message.success("Deleted");
    } catch {
      message.error("Delete failed");
    }
  };

  const handleContinueToReview = async () => {
    try {
      const values = await form.validateFields();
      console.log('Form validated successfully:', values);
      setFormValues(values);
      setCurrentStep(2);
    } catch (error) {
      console.error('Form validation failed:', error);
      message.error("Please fill in all required fields");
    }
  };

  const openCreate = () => {
    setEditing(null);
    setFile(null);
    setAddMethod(null);
    setSelectedPlatform(null);
    setFormValues(null);
    setCurrentStep(0);
    setIsModalOpen(true);
  };

  const openEdit = (c: Credential) => {
    setEditing(c);
    setFile(null);
    setAddMethod("manual");
    setCurrentStep(1);
    setIsModalOpen(true);
  };

  const [form] = Form.useForm();

  // Initialize or reset form only when the Form is actually rendered (step 1)
  useEffect(() => {
    if (!isModalOpen || currentStep !== 1) return;
    if (editing) {
      form.setFieldsValue({
        title: editing.title,
        issuer: editing.issuer,
        type: editing.type,
        status: editing.status,
        issueDate: editing.issueDate ? dayjs(editing.issueDate) : undefined,
        expiryDate: editing.expiryDate ? dayjs(editing.expiryDate) : undefined,
        description: editing.description,
        skills: (editing.skills || []).join(", "),
        credentialUrl: editing.credentialUrl,
        nsqfLevel: editing.nsqfLevel,
        blockchainAddress: editing.blockchainAddress,
        transactionHash: editing.transactionHash,
        credentialId: editing.credentialId,
        creditPoints: editing.creditPoints,
      });
    } else {
      form.resetFields();
    }
  }, [isModalOpen, currentStep, editing, form]);

  const submitForm = async () => {
    const token = localStorage.getItem("authToken");
    const fd = new FormData();
    let payload: Record<string, any> = {};

    try {
      if (addMethod === "sync") {
        // Only allow file upload for sync path; create minimal defaults
        if (!file) {
          message.error("Please upload a certificate file to continue.");
          return;
        }
        const inferredTitle = file.name?.replace(/\.[^/.]+$/, "") || "Synced Credential";
        payload = {
          title: inferredTitle,
          issuer: selectedPlatform || "Unknown",
          type: "certificate",
          status: "pending",
          issueDate: new Date().toISOString(),
          expiryDate: "",
          description: "",
          credentialUrl: "",
          nsqfLevel: "",
          blockchainAddress: "",
          transactionHash: "",
          credentialId: "",
          creditPoints: "",
          skills: "",
        };
      } else {
        // Manual / Upload go through the full details form
        console.log('Current step:', currentStep);
        console.log('Add method:', addMethod);
        console.log('Stored form values:', formValues);
        
        // Use stored form values from step 1
        const values = formValues;
        
        if (!values || !values.title) {
          console.log('Title validation failed - values:', values);
          message.error("Please go back and fill in the title field");
          return;
        }
        
        console.log('Using stored form values:', values);
        
        const skillArray = String(values.skills || "")
          .split(",")
          .map((s: string) => s.trim())
          .filter(Boolean);
        payload = {
          title: values.title,
          issuer: values.issuer || "Unknown",
          type: values.type || "certificate",
          status: values.status || "pending",
          issueDate: values.issueDate?.toISOString() || new Date().toISOString(),
          expiryDate: values.expiryDate ? values.expiryDate.toISOString() : "",
          description: values.description || "",
          credentialUrl: values.credentialUrl || "",
          nsqfLevel: values.nsqfLevel || "",
          blockchainAddress: values.blockchainAddress || "",
          transactionHash: values.transactionHash || "",
          credentialId: values.credentialId || "",
          creditPoints: values.creditPoints || "",
          skills: skillArray.join(", "),
        };
      }      Object.entries(payload).forEach(([k, v]) => {
        if (v !== undefined && v !== null) fd.append(k, String(v));
      });
      if (file) fd.append("certificateFile", file);
      if (!file && editing?.imageUrl) fd.append("imageUrl", editing.imageUrl);

      console.log('Submitting credential with payload:', payload);
      console.log('FormData contents:');
      for (let [key, value] of fd.entries()) {
        console.log(`${key}:`, value);
      }

      if (editing?._id) {
        const res = await api.put(`/api/credentials/${editing._id}`, fd, {
          headers: { Authorization: `Bearer ${token}` },
        });
        setItems((prev) => prev.map((x) => (x._id === res.data._id ? res.data : x)));
        message.success("Credential updated successfully!");
      } else {
        const res = await api.post(`/api/credentials`, fd, {
          headers: { Authorization: `Bearer ${token}` },
        });
        setItems((prev) => [res.data, ...prev]);
        message.success("Credential created successfully!");
      }
      
      // Reset all modal state
      form.resetFields();
      setFile(null);
      setAddMethod(null);
      setSelectedPlatform(null);
      setFormValues(null);
      setCurrentStep(0);
      setEditing(null);
      setIsModalOpen(false);
      
    } catch (e: any) {
      console.error('Save failed:', e);
      message.error(e.response?.data?.message || "Failed to save credential");
    }
  };

  const handleAnchor = async () => {
    if (!editing?._id) {
      message.error("Please save the credential first");
      return;
    }

    const token = localStorage.getItem("authToken");
    if (!token) return router.replace("/login");

    try {
      // Step 1: Generate hash for the credential
      const hashRes = await api.post(`/api/credentials/${editing._id}/generate-hash`, null, {
        headers: { Authorization: `Bearer ${token}` },
      });
      const { hash } = hashRes.data;

      // Step 2: Anchor the hash to blockchain
      const anchorRes = await api.post('/api/credentials/anchor', { hash }, {
        headers: { Authorization: `Bearer ${token}` },
      });

      // Step 3: Update the credential with transaction hash
      if (anchorRes.data.transactionHash) {
        const credRes = await api.put(`/api/credentials/${editing._id}`, {
          transactionHash: anchorRes.data.transactionHash,
          status: 'verified'
        }, {
          headers: { Authorization: `Bearer ${token}` },
        });
        setItems((prev) => prev.map((x) => (x._id === credRes.data._id ? credRes.data : x)));
        message.success("Credential anchored successfully!");
        setIsModalOpen(false);
      }
    } catch (err) {
      console.error('Anchor Error:', err);
      message.error("Failed to anchor credential");
    }
  };

  const statusTag = (status: CredentialStatus) => {
    const base = "px-2 py-0.5 text-xs rounded-md inline-flex items-center gap-1 border";
    if (status === "verified") return (
      <span className={`${base} bg-emerald-500/10 text-emerald-500 border-emerald-500/20`}>
        <CheckCircle className="w-3.5 h-3.5" /> Verified
      </span>
    );
    if (status === "pending") return (
      <span className={`${base} bg-yellow-500/10 text-yellow-500 border-yellow-500/20`}>
        <Clock className="w-3.5 h-3.5" /> Pending
      </span>
    );
    return (
      <span className={`${base} bg-[color:var(--destructive)]/10 text-[color:var(--destructive)] border-[color:var(--destructive)]/20`}>
        <AlertCircle className="w-3.5 h-3.5" /> Expired
      </span>
    );
  };

  if (!mounted) return null;
  return (
    <ConfigProvider
      theme={{
        algorithm: isDark ? antdTheme.darkAlgorithm : antdTheme.defaultAlgorithm,
        token: {
          colorBgBase: "var(--color-background)",
          colorBgContainer: "var(--color-card)",
          colorBgElevated: "var(--color-card)",
          colorText: "var(--color-foreground)",
          colorTextSecondary: "var(--color-muted-foreground)",
          colorBorder: "var(--color-border)",
          colorPrimary: "var(--color-primary)",
          colorLink: "var(--color-primary)",
          colorLinkHover: "var(--color-primary)",
          borderRadius: 12,
        },
        components: {
          Modal: {
            headerBg: "var(--color-card)",
            contentBg: "var(--color-card)",
            footerBg: "var(--color-card)",
            titleColor: "var(--color-foreground)",
            colorText: "var(--color-foreground)",
          },
          Card: {
            colorBgContainer: "var(--color-card)",
            headerBg: "var(--color-card)",
          },
        },
      }}
    >
      <div className="min-h-screen bg-background text-foreground flex">
        <Sidebar />
        <main className="flex-1 p-6 md:p-10">
        <div className="flex items-center justify-between gap-3 flex-wrap mb-6">
          <div>
              <h1 className="text-2xl md:text-3xl font-bold bg-gradient-to-r from-foreground to-primary bg-clip-text text-transparent">
                My Credentials
              </h1>
              <p className="text-sm text-muted-foreground">Manage and showcase your verified achievements</p>
          </div>
          <Space>
            <ThemeToggleButton variant="gif" url="https://media.giphy.com/media/v1.Y2lkPTc5MGI3NjExMWI1ZmNvMGZyemhpN3VsdWp4azYzcWUxcXIzNGF0enp0eW1ybjF0ZyZlcD12MV9zdGlja2Vyc19zZWFyY2gmY3Q9cw/Fa6uUw8jgJHFVS6x1t/giphy.gif" />
            <Button variant="outline" className="bg-transparent" onClick={() => message.info("Share coming soon")}> 
              <Share2 className="w-4 h-4 mr-2" /> Share Profile
            </Button>
            <Button onClick={openCreate} className="shadow"> 
              <Plus className="w-4 h-4 mr-2" /> Add Credential
            </Button>
          </Space>
        </div>

        {/* Stats summary */}
        <AntCard
          className="mb-6 border-0 shadow bg-card/80"
          styles={{ body: { background: "transparent", paddingBottom: 8 } }}
        >
          <Row gutter={[12, 12]}>
            <Col xs={12} md={6}>
              <div className="px-3 py-2 rounded-lg border bg-background">
                <div className="text-xs text-muted-foreground">Total</div>
                <div className="text-xl font-semibold">{items.length}</div>
              </div>
            </Col>
            <Col xs={12} md={6}>
              <div className="px-3 py-2 rounded-lg border bg-background">
                <div className="text-xs text-muted-foreground flex items-center gap-1"><CheckCircle className="w-3.5 h-3.5 text-emerald-500" /> Verified</div>
                <div className="text-xl font-semibold">{items.filter((i) => i.status === "verified").length}</div>
              </div>
            </Col>
            <Col xs={12} md={6}>
              <div className="px-3 py-2 rounded-lg border bg-background">
                <div className="text-xs text-muted-foreground flex items-center gap-1"><Clock className="w-3.5 h-3.5 text-yellow-500" /> Pending</div>
                <div className="text-xl font-semibold">{items.filter((i) => i.status === "pending").length}</div>
              </div>
            </Col>
            <Col xs={12} md={6}>
              <div className="px-3 py-2 rounded-lg border bg-background">
                <div className="text-xs text-muted-foreground flex items-center gap-1"><AlertCircle className="w-3.5 h-3.5 text-red-500" /> Expired</div>
                <div className="text-xl font-semibold">{items.filter((i) => i.status === "expired").length}</div>
              </div>
            </Col>
          </Row>
        </AntCard>

        <AntCard
          className="mb-6 border-0 shadow-lg bg-card/80 backdrop-blur supports-[backdrop-filter]:backdrop-blur"
          styles={{ body: { background: "transparent" } }}
        >
          <Row gutter={[12, 12]} align="middle">
            <Col xs={24} md={8}>
              <Input placeholder="Search by title, issuer, or skill" value={search} onChange={(e) => setSearch(e.target.value)} allowClear />
            </Col>
            <Col xs={12} md={6}>
              <Select value={typeFilter} onChange={setTypeFilter} className="w-full" options={[
                { value: "all", label: "All Types" },
                { value: "certificate", label: "Certificate" },
                { value: "course", label: "Course" },
                { value: "degree", label: "Degree" },
                { value: "license", label: "License" },
                { value: "badge", label: "Badge" },
              ]} />
            </Col>
            <Col xs={12} md={5}>
              <Select value={statusFilter} onChange={setStatusFilter} className="w-full" options={[
                { value: "all", label: "All Status" },
                { value: "verified", label: "Verified" },
                { value: "pending", label: "Pending" },
                { value: "expired", label: "Expired" },
              ]} />
            </Col>
            <Col xs={12} md={5}>
              <Select
                value={issuerFilter}
                onChange={setIssuerFilter}
                className="w-full"
                options={uniqueIssuers.map((u) => ({ value: u, label: u === "all" ? "All Issuers" : u }))}
              />
            </Col>
            <Col xs={12} md={6}>
              <Select
                value={sortKey}
                onChange={(v) => setSortKey(v)}
                className="w-full"
                options={[
                  { value: "newest", label: "Newest" },
                  { value: "oldest", label: "Oldest" },
                  { value: "az", label: "Title A→Z" },
                  { value: "za", label: "Title Z→A" },
                  { value: "pointsDesc", label: "Points High→Low" },
                  { value: "pointsAsc", label: "Points Low→High" },
                ]}
              />
            </Col>
          </Row>
        </AntCard>

        {loading ? (
          <Row gutter={[16, 16]}> 
            {Array.from({ length: 6 }).map((_, i) => (
              <Col xs={24} sm={12} lg={8} key={i}>
                <AntCard className="border-0 shadow-lg bg-card/80">
                  <Skeleton active avatar paragraph={{ rows: 3 }} />
                </AntCard>
              </Col>
            ))}
          </Row>
        ) : filtered.length === 0 ? (
          <AntCard className="py-12 border-0 shadow-lg bg-card/80" styles={{ body: { background: "transparent" } }}>
            <Empty description="No credentials found" />
          </AntCard>
        ) : (
          <Row gutter={[16, 16]}> 
            {filtered.map((c) => (
              <Col xs={24} sm={12} lg={8} key={c._id || c.title}>
                <AntCard
                  className="border-0 shadow-lg hover:shadow-xl transition bg-card/80"
                  styles={{ body: { background: "transparent" } }}
                  title={<div className="flex items-center gap-2"><Award className="w-4 h-4" /><span>{c.title}</span></div>}
                  extra={
                    <Space>
                      {statusTag(c.status)}
                      <Button variant="outline" className="bg-transparent" onClick={() => openEdit(c)}>
                        <Edit className="w-4 h-4" />
                      </Button>
                      <Popconfirm title="Delete this credential?" onConfirm={() => handleDelete(c._id)}>
                         <Button variant="outline" className="bg-transparent text-red-600 hover:text-red-700">
                           <Trash2 className="w-4 h-4" />
                         </Button>
                      </Popconfirm>
                    </Space>
                  }
                >
                  <div className="space-y-3">
                    {/* Certificate Image */}
                    {c.imageUrl && (
                      <div 
                        className="w-full h-40 relative rounded-lg overflow-hidden bg-muted cursor-pointer hover:opacity-90 transition-opacity shadow-sm"
                        onClick={() => setViewingImage(c.imageUrl!)}
                      >
                        <img 
                          src={c.imageUrl} 
                          alt={`${c.title} certificate`}
                          className="w-full h-full object-cover hover:scale-105 transition-transform duration-200"
                        />
                        <div className="absolute inset-0 bg-black/0 hover:bg-black/10 transition-colors flex items-center justify-center">
                          <div className="bg-white/90 backdrop-blur-sm rounded-full p-2 opacity-0 hover:opacity-100 transition-opacity">
                            <svg className="w-5 h-5 text-gray-700" fill="none" viewBox="0 0 24 24" stroke="currentColor">
                              <path strokeLinecap="round" strokeLinejoin="round" strokeWidth={2} d="M21 21l-6-6m2-5a7 7 0 11-14 0 7 7 0 0114 0zM10 7v3m0 0v3m0-3h3m-3 0H7" />
                            </svg>
                          </div>
                        </div>
                      </div>
                    )}
                    <div className="flex items-center gap-3">
                      <div className="w-10 h-10 rounded-full bg-gradient-to-br from-cyan-500 to-blue-600 flex items-center justify-center">
                        <Award className="w-5 h-5 text-white" />
                      </div>
                      <div>
                        <div className="text-sm text-muted-foreground">Issuer</div>
                        <div className="text-foreground font-medium -mt-0.5">{c.issuer}</div>
                      </div>
                    </div>
                    <div className="grid grid-cols-2 gap-2 text-sm pt-2">
                      <div className="text-muted-foreground">Type: <span className="text-foreground">{c.type}</span></div>
                      <div className="text-muted-foreground">Issued: <span className="text-foreground">{c.issueDate ? dayjs(c.issueDate).format("MMM D, YYYY") : "-"}</span></div>
                      {typeof c.nsqfLevel !== "undefined" && (
                        <div className="text-muted-foreground">NSQF: <span className="text-foreground">{c.nsqfLevel}</span></div>
                      )}
                      {typeof c.creditPoints !== "undefined" && (
                        <div className="text-muted-foreground">Points: <span className="text-foreground">{c.creditPoints}</span></div>
                      )}
                    </div>
                    {c.skills?.length ? (
                      <div className="flex flex-wrap gap-1 pt-2">
                        {c.skills.slice(0, 5).map((s) => (
                          <span key={s} className="px-2 py-1 text-xs rounded-md bg-muted text-foreground/80 border border-border">{s}</span>
                        ))}
                        {c.skills.length > 5 && <span className="px-2 py-1 text-xs rounded-md bg-muted text-foreground/80 border border-border">+{c.skills.length - 5}</span>}
                      </div>
                    ) : null}
<<<<<<< HEAD
                    <div className="flex gap-2 pt-2">
                      {c.credentialUrl && (
                        <a target="_blank" rel="noreferrer" href={c.credentialUrl} className="text-primary hover:underline flex items-center gap-1">
                          <Download className="w-4 h-4" /> View Credential
                        </a>
                      )}
                      {/* Blockchain anchor button/indicator */}
                      {c.transactionHash ? (
                        <a
                          target="_blank"
                          rel="noreferrer"
                          href={`https://sepolia.etherscan.io/tx/${c.transactionHash}`}
                          className="text-emerald-500 hover:underline flex items-center gap-1 text-sm"
                        >
                          <svg width="16" height="16" fill="none" viewBox="0 0 24 24" stroke="currentColor" className="w-4 h-4 mr-1"><path strokeLinecap="round" strokeLinejoin="round" strokeWidth={2} d="M9 12l2 2 4-4m5 2a9 9 0 11-18 0 9 9 0 0118 0z" /></svg>
                          On-Chain Proof
                        </a>
                      ) : (
                        c.status === 'verified' && (
                          <Button
                            variant="outline"
                            size="sm"
                            className="bg-transparent text-sm"
                            onClick={() => handleAnchorCredential(c._id)}
                            disabled={anchoringId === c._id}
                          >
                            {anchoringId === c._id ? "Anchoring..." : (
                              <>
                                <svg width="16" height="16" fill="none" viewBox="0 0 24 24" stroke="currentColor" className="w-4 h-4 mr-2"><path strokeLinecap="round" strokeLinejoin="round" strokeWidth={2} d="M13.828 14.828a4 4 0 01-5.656-5.656l4-4a4 4 0 015.656 5.656l-1 1" /></svg>
                                Anchor on Blockchain
                              </>
                            )}
                          </Button>
                        )
                      )}
                    </div>
=======
>>>>>>> 6e853248
                  </div>
                </AntCard>
              </Col>
            ))}
          </Row>
        )}

        <Modal
          open={isModalOpen}
          onCancel={() => setIsModalOpen(false)}
          title={editing ? "Edit Credential" : "Add Credential"}
          footer={null}
          width={800}
          destroyOnHidden
        >
          <div className="mb-6">
            <Steps current={currentStep} items={[{ title: "Method" }, { title: "Details" }, { title: "Verification" }]} />
          </div>

          {currentStep === 0 && (
            <div className="space-y-5">
              <p className="text-sm text-muted-foreground">How do you want to add your credential?</p>
              <div className="grid grid-cols-1 md:grid-cols-3 gap-3">
                {[
                  { key: "sync", title: "Sync from Platform", desc: "Connect your account to import credentials", icon: "🌐" },
                  { key: "upload", title: "Upload Certificate", desc: "Upload PDF/PNG/JPG with OCR parsing", icon: "⬆️" },
                  { key: "manual", title: "Add Manually", desc: "Fill in the details using a form", icon: "📝" },
                ].map((m) => (
                  <button
                    key={m.key}
                    onClick={() => setAddMethod(m.key as any)}
                    className={`text-left rounded-xl border p-4 transition hover:shadow ${addMethod === m.key ? "border-primary ring-2 ring-primary/30" : "border-border"}`}
                  >
                    <div className="text-2xl mb-2">{m.icon}</div>
                    <div className="font-medium">{m.title}</div>
                    <div className="text-sm text-muted-foreground">{m.desc}</div>
                  </button>
                ))}
              </div>

              {addMethod === "sync" && (
                <div className="space-y-3">
                  <div className="text-sm font-medium">Select Platform</div>
                  <div className="grid grid-cols-2 md:grid-cols-3 gap-3">
                    {platforms.map((p) => (
                      <button
                        type="button"
                        key={p.key}
                        onClick={() => setSelectedPlatform(p.name)}
                        className={`flex items-center gap-3 rounded-xl border p-3 bg-background hover:shadow transition ${selectedPlatform === p.name ? "border-primary ring-2 ring-primary/30" : "border-border"}`}
                      >
                        <div className="relative w-8 h-8 rounded-md overflow-hidden">
                          <Image src={p.logo} alt={`${p.name} logo`} fill sizes="32px" className="object-contain" />
                        </div>
                        <span className="text-sm">{p.name}</span>
                      </button>
                    ))}
                  </div>
                </div>
              )}

              <div className="flex justify-end">
                <Button onClick={() => setCurrentStep(1)} disabled={!addMethod}>Continue to Details</Button>
              </div>
            </div>
          )}

          {currentStep === 1 && addMethod === "sync" && (
            <div className="space-y-4">
              <p className="text-sm text-muted-foreground">Upload the certificate file from {selectedPlatform || "your platform"}. We'll parse details automatically.</p>
              <Upload
                beforeUpload={async (f) => {
                  setFile(f);
                  
                  // Extract certificate information
                  const extracted = await extractCertificateInfo(f);
                  if (extracted) {
                    // Auto-fill form fields with extracted data
                    form.setFieldsValue({
                      title: extracted.title || '',
                      issuer: extracted.issuer || '',
                      issueDate: extracted.issueDate ? dayjs(extracted.issueDate) : null,
                    });
                  }
                  
                  return false;
                }}
                maxCount={1}
                accept="image/*,application/pdf"
              >
                <Button variant="outline" className="bg-transparent">Upload File</Button>
              </Upload>
              <div className="flex justify-between">
                <Button variant="outline" className="bg-transparent" onClick={() => setCurrentStep(0)}>Back</Button>
                <Button onClick={() => setCurrentStep(2)}>Continue</Button>
              </div>
            </div>
          )}

          {currentStep === 1 && addMethod !== "sync" && (
            <Form form={form} layout="vertical" initialValues={{ status: "pending", type: "certificate" }}>
              <Row gutter={12}>
                <Col span={12}>
                  <Form.Item name="title" label="Title" rules={[{ required: true }]}>
                    <Input placeholder="e.g., Full Stack Web Development" />
                  </Form.Item>
                </Col>
                <Col span={12}>
                  <Form.Item name="issuer" label="Issuer" rules={[{ required: true }]}>
                    <Input placeholder="e.g., Tech Academy" />
                  </Form.Item>
                </Col>
              </Row>
              <Row gutter={12}>
                <Col span={8}>
                  <Form.Item name="type" label="Type" rules={[{ required: true }]}> 
                    <Select
                      options={[
                        { value: "certificate", label: "Certificate" },
                        { value: "course", label: "Course" },
                        { value: "degree", label: "Degree" },
                        { value: "license", label: "License" },
                        { value: "badge", label: "Badge" },
                      ]}
                    />
                  </Form.Item>
                </Col>
                <Col span={8}>
                  <Form.Item name="status" label="Status" rules={[{ required: true }]}> 
                    <Select
                      options={[
                        { value: "verified", label: "Verified" },
                        { value: "pending", label: "Pending" },
                        { value: "expired", label: "Expired" },
                      ]}
                    />
                  </Form.Item>
                </Col>
                <Col span={8}>
                  <Form.Item name="nsqfLevel" label="NSQF Level">
                    <Input type="number" min={1} />
                  </Form.Item>
                </Col>
              </Row>
              <Row gutter={12}>
                <Col span={12}>
                  <Form.Item name="issueDate" label="Issue Date" rules={[{ required: true }]}>
                    <DatePicker className="w-full" />
                  </Form.Item>
                </Col>
                <Col span={12}>
                  <Form.Item name="expiryDate" label="Expiry Date">
                    <DatePicker className="w-full" />
                  </Form.Item>
                </Col>
              </Row>
              <Form.Item name="description" label="Description">
                <Input.TextArea rows={3} placeholder="What did you learn or achieve?" />
              </Form.Item>
              <Row gutter={12}>
                <Col span={12}>
                  <Form.Item name="skills" label="Skills (comma separated)">
                    <Input placeholder="e.g., React, Node.js, MongoDB" />
                  </Form.Item>
                </Col>
                <Col span={12}>
                  <Form.Item name="credentialUrl" label="Verification URL">
                    <Input placeholder="https://..." />
                  </Form.Item>
                </Col>
              </Row>
              <Row gutter={12}>
                <Col span={12}>
                  <Form.Item name="credentialId" label="Credential ID">
                    <Input />
                  </Form.Item>
                </Col>
                <Col span={12}>
                  <Form.Item name="creditPoints" label="Credit Points">
                    <Input type="number" min={0} />
                  </Form.Item>
                </Col>
              </Row>
              {addMethod === "upload" && (
                <Form.Item label="Certificate File">
                  <Upload
                    beforeUpload={async (f) => {
                      setFile(f);
                      
                      // Extract certificate information
                      const extracted = await extractCertificateInfo(f);
                      if (extracted) {
                        // Auto-fill form fields with extracted data
                        form.setFieldsValue({
                          title: extracted.title || '',
                          issuer: extracted.issuer || '',
                          issueDate: extracted.issueDate ? dayjs(extracted.issueDate) : null,
                        });
                      }
                      
                      return false;
                    }}
                    maxCount={1}
                    accept="image/*,application/pdf"
                  >
                    <Button variant="outline" className="bg-transparent">Upload</Button>
                  </Upload>
                </Form.Item>
              )}
              <div className="flex justify-between">
                <Button variant="outline" className="bg-transparent" onClick={() => setCurrentStep(0)}>Back</Button>
                <Button onClick={handleContinueToReview}>Continue</Button>
              </div>
            </Form>
          )}

          {currentStep === 2 && (
            <div className="space-y-4">
              <p className="text-sm text-muted-foreground">Review and finalize your credential. You can optionally anchor later.</p>
              <div className="flex justify-between">
                <Button variant="outline" className="bg-transparent" onClick={() => setCurrentStep(1)}>Back</Button>
                <Space>
                  <Button variant="outline" className="bg-transparent" onClick={() => setIsModalOpen(false)}>Cancel</Button>
                  <Button variant="outline" className="bg-transparent" onClick={handleAnchor}>Anchor</Button>
                  <Button onClick={submitForm}>{editing ? "Update" : "Create"}</Button>
                </Space>
              </div>
            </div>
          )}
        </Modal>

        {/* Certificate Image Viewer Modal */}
        <Modal
          open={!!viewingImage}
          onCancel={() => setViewingImage(null)}
          footer={null}
          width="90vw"
          centered
          styles={{
            body: { padding: 0 },
            content: { padding: 0 }
          }}
        >
          {viewingImage && (
            <div className="relative">
              <img 
                src={viewingImage} 
                alt="Certificate"
                className="w-full h-auto max-h-[80vh] object-contain"
              />
              <AntButton
                className="absolute top-4 right-4 bg-black/50 hover:bg-black/70 text-white border-none"
                onClick={() => setViewingImage(null)}
                shape="circle"
                icon={
                  <svg className="w-4 h-4" fill="none" viewBox="0 0 24 24" stroke="currentColor">
                    <path strokeLinecap="round" strokeLinejoin="round" strokeWidth={2} d="M6 18L18 6M6 6l12 12" />
                  </svg>
                }
              />
            </div>
          )}
        </Modal>

      </main>
      </div>
    </ConfigProvider>
  );
}

export default function CredentialsPage() {
  return (
    <App>
      <CredentialsPageContent />
    </App>
  );
}<|MERGE_RESOLUTION|>--- conflicted
+++ resolved
@@ -703,45 +703,13 @@
                         {c.skills.length > 5 && <span className="px-2 py-1 text-xs rounded-md bg-muted text-foreground/80 border border-border">+{c.skills.length - 5}</span>}
                       </div>
                     ) : null}
-<<<<<<< HEAD
                     <div className="flex gap-2 pt-2">
                       {c.credentialUrl && (
                         <a target="_blank" rel="noreferrer" href={c.credentialUrl} className="text-primary hover:underline flex items-center gap-1">
                           <Download className="w-4 h-4" /> View Credential
                         </a>
                       )}
-                      {/* Blockchain anchor button/indicator */}
-                      {c.transactionHash ? (
-                        <a
-                          target="_blank"
-                          rel="noreferrer"
-                          href={`https://sepolia.etherscan.io/tx/${c.transactionHash}`}
-                          className="text-emerald-500 hover:underline flex items-center gap-1 text-sm"
-                        >
-                          <svg width="16" height="16" fill="none" viewBox="0 0 24 24" stroke="currentColor" className="w-4 h-4 mr-1"><path strokeLinecap="round" strokeLinejoin="round" strokeWidth={2} d="M9 12l2 2 4-4m5 2a9 9 0 11-18 0 9 9 0 0118 0z" /></svg>
-                          On-Chain Proof
-                        </a>
-                      ) : (
-                        c.status === 'verified' && (
-                          <Button
-                            variant="outline"
-                            size="sm"
-                            className="bg-transparent text-sm"
-                            onClick={() => handleAnchorCredential(c._id)}
-                            disabled={anchoringId === c._id}
-                          >
-                            {anchoringId === c._id ? "Anchoring..." : (
-                              <>
-                                <svg width="16" height="16" fill="none" viewBox="0 0 24 24" stroke="currentColor" className="w-4 h-4 mr-2"><path strokeLinecap="round" strokeLinejoin="round" strokeWidth={2} d="M13.828 14.828a4 4 0 01-5.656-5.656l4-4a4 4 0 015.656 5.656l-1 1" /></svg>
-                                Anchor on Blockchain
-                              </>
-                            )}
-                          </Button>
-                        )
-                      )}
                     </div>
-=======
->>>>>>> 6e853248
                   </div>
                 </AntCard>
               </Col>
